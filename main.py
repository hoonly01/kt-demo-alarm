# main.py

<<<<<<< HEAD
from fastapi import FastAPI, Request, HTTPException, BackgroundTasks
=======
from fastapi import FastAPI, Request, HTTPException, Depends
>>>>>>> 185061bb
from pydantic import BaseModel, Field
import logging
import httpx
import json
from typing import List, Optional
import sqlite3
import os
import time
from datetime import datetime
from dotenv import load_dotenv

# 환경변수 로드
load_dotenv()

# 기본 로깅 설정
logging.basicConfig(level=logging.INFO)
logger = logging.getLogger(__name__)

app = FastAPI()

# 카카오 API 설정
KAKAO_REST_API_KEY = os.getenv("KAKAO_REST_API_KEY")
BOT_ID = os.getenv("BOT_ID")
DATABASE_PATH = os.getenv("DATABASE_PATH", "users.db")

# 데이터베이스 초기화
def init_db():
    conn = sqlite3.connect(DATABASE_PATH)
    cursor = conn.cursor()
    
    cursor.execute('''
        CREATE TABLE IF NOT EXISTS users (
            id INTEGER PRIMARY KEY AUTOINCREMENT,
            bot_user_key TEXT UNIQUE NOT NULL,
            first_message_at DATETIME,
            last_message_at DATETIME,
            message_count INTEGER DEFAULT 1,
            location TEXT,
            categories TEXT,  -- JSON 형태로 관심 카테고리 저장
            preferences TEXT, -- JSON 형태로 기타 설정 저장
            active BOOLEAN DEFAULT TRUE,
            departure_name TEXT,
            departure_address TEXT,
            departure_x REAL,
            departure_y REAL,
            arrival_name TEXT,
            arrival_address TEXT,
            arrival_x REAL,
            arrival_y REAL,
            route_updated_at DATETIME
        )
    ''')
    
    # 기존 테이블에 새 컬럼 추가 (마이그레이션)
    try:
        cursor.execute('ALTER TABLE users ADD COLUMN departure_name TEXT')
        cursor.execute('ALTER TABLE users ADD COLUMN departure_address TEXT')
        cursor.execute('ALTER TABLE users ADD COLUMN departure_x REAL')
        cursor.execute('ALTER TABLE users ADD COLUMN departure_y REAL')
        cursor.execute('ALTER TABLE users ADD COLUMN arrival_name TEXT')
        cursor.execute('ALTER TABLE users ADD COLUMN arrival_address TEXT')
        cursor.execute('ALTER TABLE users ADD COLUMN arrival_x REAL')
        cursor.execute('ALTER TABLE users ADD COLUMN arrival_y REAL')
        cursor.execute('ALTER TABLE users ADD COLUMN route_updated_at DATETIME')
        logger.info("경로 정보 컬럼들이 성공적으로 추가되었습니다.")
    except sqlite3.OperationalError:
        # 컬럼이 이미 존재하는 경우
        logger.info("경로 정보 컬럼들이 이미 존재합니다.")
    
    conn.commit()
    conn.close()

# DB 의존성 주입 함수
def get_db():
    """데이터베이스 연결을 위한 의존성 주입 함수"""
    db = sqlite3.connect(DATABASE_PATH)
    try:
        yield db
    finally:
        db.close()

# 앱 시작시 DB 초기화
init_db()

# --------------------------
# 카카오 지도 API 함수
# --------------------------
async def get_location_info(query: str):
    """
    카카오 지도 API를 사용하여 검색어를 장소 정보로 변환
    """
    url = "https://dapi.kakao.com/v2/local/search/keyword.json"
    headers = {"Authorization": f"KakaoAK {KAKAO_REST_API_KEY}"}
    params = {"query": query}

    try:
        async with httpx.AsyncClient() as client:
            response = await client.get(url, headers=headers, params=params)
            
            if response.status_code == 200:
                data = response.json()
                
                if data.get("documents"):
                    doc = data["documents"][0]  # 첫 번째 검색 결과 사용
                    return {
                        "name": doc["place_name"],
                        "address": doc.get("road_address_name") or doc.get("address_name"),
                        "x": float(doc["x"]),  # 경도
                        "y": float(doc["y"])   # 위도
                    }
                else:
                    logger.warning(f"검색 결과가 없습니다: {query}")
                    return None
            else:
                logger.error(f"카카오 지도 API 호출 실패: {response.status_code}")
                return None
                
    except Exception as e:
        logger.error(f"카카오 지도 API 호출 중 오류: {str(e)}")
        return None

# --------------------------
# 경로 정보 저장 함수
# --------------------------
async def save_route_to_db(user_id: str, departure: str, arrival: str):
    """
    사용자 경로 정보를 데이터베이스에 저장
    """
    try:
        # 카카오 지도 API로 위치 정보 조회
        dep_info = await get_location_info(departure) if departure else None
        arr_info = await get_location_info(arrival) if arrival else None
        
        # 데이터베이스 업데이트
        conn = sqlite3.connect(DATABASE_PATH)
        cursor = conn.cursor()
        
        now = datetime.now()
        
        # 사용자 경로 정보 업데이트
        cursor.execute('''
            UPDATE users 
            SET departure_name = ?, departure_address = ?, departure_x = ?, departure_y = ?,
                arrival_name = ?, arrival_address = ?, arrival_x = ?, arrival_y = ?,
                route_updated_at = ?
            WHERE bot_user_key = ?
        ''', (
            dep_info["name"] if dep_info else departure,
            dep_info["address"] if dep_info else None,
            dep_info["x"] if dep_info else None,
            dep_info["y"] if dep_info else None,
            arr_info["name"] if arr_info else arrival,
            arr_info["address"] if arr_info else None,
            arr_info["x"] if arr_info else None,
            arr_info["y"] if arr_info else None,
            now,
            user_id
        ))
        
        if cursor.rowcount > 0:
            logger.info(f"사용자 {user_id} 경로 정보 업데이트 완료: {departure} → {arrival}")
        else:
            logger.warning(f"사용자 {user_id}를 찾을 수 없어 경로 정보 업데이트 실패")
        
        conn.commit()
        conn.close()
        
    except Exception as e:
        logger.error(f"경로 정보 저장 중 오류 발생: {str(e)}")

# --- Pydantic 모델 정의 ---
# 카카오톡 챗봇이 보내주는 데이터 구조를 클래스로 정의합니다.
# 이렇게 하면 타입 힌팅, 유효성 검사, 자동 완성이 가능해져 매우 편리합니다.

class User(BaseModel):
    id: str  # botUserKey. 카카오 문서에서는 plusfriendUserKey 또는 botUserKey 라고 함
    type: str
    properties: dict = {}

class UserRequest(BaseModel):
    user: User
    utterance: str # 사용자가 입력한 실제 메시지

class KakaoRequest(BaseModel):
    userRequest: UserRequest

# Event API 모델 정의
class EventData(BaseModel):
    text: Optional[str] = None

class Event(BaseModel):
    name: str
    data: Optional[EventData] = None

class EventUser(BaseModel):
    type: str  # "botUserKey", "plusfriendUserKey", "appUserId"
    id: str
    properties: Optional[dict] = None

class EventAPIRequest(BaseModel):
    event: Event
    user: List[EventUser]
    params: Optional[dict] = None

class AlarmRequest(BaseModel):
    user_id: str
    message: str
    location: Optional[str] = None

class FilteredAlarmRequest(BaseModel):
    message: str
    location_filter: Optional[str] = None
    category_filter: Optional[List[str]] = None
    user_filter: Optional[List[str]] = None  # 특정 사용자들만

class UserPreferences(BaseModel):
    location: Optional[str] = None
    categories: Optional[List[str]] = None
    preferences: Optional[dict] = None

@app.get("/")
def read_root():
    """서버가 살아있는지 확인하는 기본 엔드포인트"""
    return {"Hello": "World"}

def save_or_update_user(bot_user_key: str, message: str = ""):
    """사용자 정보를 DB에 저장하거나 업데이트"""
    conn = sqlite3.connect(DATABASE_PATH)
    cursor = conn.cursor()
    
    now = datetime.now()
    
    # 기존 사용자 확인
    cursor.execute('SELECT * FROM users WHERE bot_user_key = ?', (bot_user_key,))
    user = cursor.fetchone()
    
    if user:
        # 기존 사용자 업데이트
        cursor.execute('''
            UPDATE users 
            SET last_message_at = ?, message_count = message_count + 1 
            WHERE bot_user_key = ?
        ''', (now, bot_user_key))
        logger.info(f"사용자 업데이트: {bot_user_key}")
    else:
        # 새 사용자 생성
        cursor.execute('''
            INSERT INTO users (bot_user_key, first_message_at, last_message_at, message_count)
            VALUES (?, ?, ?, 1)
        ''', (bot_user_key, now, now))
        logger.info(f"새 사용자 등록: {bot_user_key}")
    
    conn.commit()
    conn.close()

@app.post("/kakao/chat")
async def kakao_chat_callback(request: KakaoRequest):
    """
    카카오톡 챗봇으로부터 사용자의 메시지를 받는 콜백 엔드포인트
    """
    user_key = request.userRequest.user.id
    user_message = request.userRequest.utterance
    
    logger.info(f"Received message from user {user_key}: {user_message}")

    # 사용자 정보를 DB에 저장
    save_or_update_user(user_key, user_message)
    
    # 응답 메시지
    response = {
        "version": "2.0",
        "template": {
            "outputs": [
                {
                    "simpleText": {
                        "text": f"안녕하세요! 당신의 사용자 ID는 '{user_key}' 입니다. 알림 서비스에 등록되었습니다."
                    }
                }
            ]
        }
    }
    return response

@app.post("/send-alarm")
async def send_alarm(alarm_request: AlarmRequest):
    """
    특정 사용자에게 알림 메시지를 전송하는 엔드포인트
    """
    
    # Event API 요청 데이터 구성
    event_data = EventAPIRequest(
        event=Event(
            name="morning_demo_alarm",  # 카카오 관리자센터에서 설정한 이벤트 이름
            data=EventData(text=alarm_request.message)
        ),
        user=[EventUser(
            type="appUserId",  # open_id는 appUserId로 전송
            id=alarm_request.user_id
        )],
        params={
            "location": alarm_request.location or "",
            "timestamp": str(int(time.time()))
        }
    )
    
    # 카카오 Event API 호출
    headers = {
        "Authorization": f"KakaoAK {KAKAO_REST_API_KEY}",
        "Content-Type": "application/json"
    }
    
    url = f"https://bot-api.kakao.com/v2/bots/{BOT_ID}/talk"
    
    try:
        async with httpx.AsyncClient() as client:
            response = await client.post(
                url,
                headers=headers,
                json=event_data.model_dump()
            )
            
            if response.status_code == 200:
                result = response.json()
                logger.info(f"Event API 호출 성공: {result}")
                return {
                    "success": True,
                    "task_id": result.get("taskId"),
                    "status": result.get("status"),
                    "message": "알림이 전송되었습니다."
                }
            else:
                logger.error(f"Event API 호출 실패: {response.status_code}, {response.text}")
                raise HTTPException(status_code=500, detail="알림 전송에 실패했습니다.")
                
    except Exception as e:
        logger.error(f"알림 전송 중 오류 발생: {str(e)}")
        raise HTTPException(status_code=500, detail=f"알림 전송 중 오류: {str(e)}")

@app.get("/alarm-status/{task_id}")
async def check_alarm_status(task_id: str):
    """
    알림 전송 상태를 확인하는 엔드포인트
    """
    headers = {
        "Authorization": f"KakaoAK {KAKAO_REST_API_KEY}",
        "Content-Type": "application/json"
    }
    
    url = f"https://bot-api.kakao.com/v1/tasks/{task_id}"
    
    try:
        async with httpx.AsyncClient() as client:
            response = await client.get(url, headers=headers)
            
            if response.status_code == 200:
                result = response.json()
                return {
                    "task_id": task_id,
                    "status": result.get("status"),
                    "success_count": result.get("successCount"),
                    "all_request_count": result.get("allRequestCount"),
                    "fail": result.get("fail")
                }
            else:
                raise HTTPException(status_code=500, detail="상태 확인에 실패했습니다.")
                
    except Exception as e:
        logger.error(f"상태 확인 중 오류 발생: {str(e)}")
        raise HTTPException(status_code=500, detail=f"상태 확인 중 오류: {str(e)}")

@app.get("/users")
async def get_all_users(db: sqlite3.Connection = Depends(get_db)):
    """
    등록된 모든 사용자 목록을 조회하는 엔드포인트
    """
    cursor = db.cursor()
    
    cursor.execute('''
        SELECT bot_user_key, first_message_at, last_message_at, message_count, location, active,
               departure_name, departure_address, departure_x, departure_y,
               arrival_name, arrival_address, arrival_x, arrival_y, route_updated_at
        FROM users 
        WHERE active = 1
        ORDER BY last_message_at DESC
    ''')
    
    users = cursor.fetchall()
    
    return {
        "total_users": len(users),
        "users": [
            {
                "bot_user_key": user[0],
                "first_message_at": user[1],
                "last_message_at": user[2], 
                "message_count": user[3],
                "location": user[4],
                "active": user[5],
                "route_info": {
                    "departure": {
                        "name": user[6],
                        "address": user[7],
                        "coordinates": {"x": user[8], "y": user[9]} if user[8] and user[9] else None
                    },
                    "arrival": {
                        "name": user[10],
                        "address": user[11], 
                        "coordinates": {"x": user[12], "y": user[13]} if user[12] and user[13] else None
                    },
                    "updated_at": user[14]
                } if user[6] or user[10] else None
            }
            for user in users
        ]
    }

@app.post("/send-alarm-to-all")
async def send_alarm_to_all(message: str):
    """
    모든 등록된 사용자에게 알림을 전송하는 엔드포인트
    """
    conn = sqlite3.connect(DATABASE_PATH)
    cursor = conn.cursor()
    
    cursor.execute('SELECT bot_user_key FROM users WHERE active = 1')
    users = cursor.fetchall()
    conn.close()
    
    if not users:
        raise HTTPException(status_code=404, detail="등록된 사용자가 없습니다.")
    
    # 최대 100명씩 배치로 전송
    user_keys = [user[0] for user in users]
    batch_size = 100
    results = []
    
    for i in range(0, len(user_keys), batch_size):
        batch = user_keys[i:i + batch_size]
        
        # Event API 요청 데이터 구성
        event_data = EventAPIRequest(
            event=Event(
                name="morning_demo_alarm",
                data=EventData(text=message)
            ),
            user=[EventUser(type="appUserId", id=user_key) for user_key in batch],
            params={
                "broadcast": "true",
                "timestamp": str(int(time.time()))
            }
        )
        
        # 카카오 Event API 호출
        headers = {
            "Authorization": f"KakaoAK {KAKAO_REST_API_KEY}",
            "Content-Type": "application/json"
        }
        
        url = f"https://bot-api.kakao.com/v2/bots/{BOT_ID}/talk"
        
        try:
            async with httpx.AsyncClient() as client:
                response = await client.post(
                    url,
                    headers=headers,
                    json=event_data.model_dump()
                )
                
                if response.status_code == 200:
                    result = response.json()
                    results.append({
                        "batch": i // batch_size + 1,
                        "user_count": len(batch),
                        "task_id": result.get("taskId"),
                        "status": result.get("status")
                    })
                else:
                    logger.error(f"Batch {i // batch_size + 1} 전송 실패: {response.status_code}")
                    results.append({
                        "batch": i // batch_size + 1,
                        "user_count": len(batch),
                        "error": response.text
                    })
                    
        except Exception as e:
            logger.error(f"Batch {i // batch_size + 1} 전송 중 오류: {str(e)}")
            results.append({
                "batch": i // batch_size + 1,
                "user_count": len(batch),
                "error": str(e)
            })
    
    return {
        "total_users": len(user_keys),
        "batches": len(results),
        "results": results
    }

@app.post("/users/{user_id}/preferences")
async def update_user_preferences(user_id: str, preferences: UserPreferences):
    """
    사용자 설정 업데이트 (지역, 카테고리 등)
    """
    conn = sqlite3.connect(DATABASE_PATH)
    cursor = conn.cursor()
    
    # 기존 사용자 확인
    cursor.execute('SELECT * FROM users WHERE bot_user_key = ?', (user_id,))
    user = cursor.fetchone()
    
    if not user:
        conn.close()
        raise HTTPException(status_code=404, detail="사용자를 찾을 수 없습니다.")
    
    # 설정 업데이트
    categories_json = json.dumps(preferences.categories) if preferences.categories else None
    preferences_json = json.dumps(preferences.preferences) if preferences.preferences else None
    
    cursor.execute('''
        UPDATE users 
        SET location = ?, categories = ?, preferences = ?, last_message_at = ?
        WHERE bot_user_key = ?
    ''', (preferences.location, categories_json, preferences_json, datetime.now(), user_id))
    
    conn.commit()
    conn.close()
    
    return {"message": "설정이 업데이트되었습니다."}

@app.post("/send-filtered-alarm")
async def send_filtered_alarm(alarm_request: FilteredAlarmRequest):
    """
    필터링된 사용자들에게 알림을 전송하는 엔드포인트
    """
    conn = sqlite3.connect(DATABASE_PATH)
    cursor = conn.cursor()
    
    # 쿼리 구성
    query = "SELECT bot_user_key FROM users WHERE active = 1"
    params = []
    
    # 지역 필터
    if alarm_request.location_filter:
        query += " AND location = ?"
        params.append(alarm_request.location_filter)
    
    # 카테고리 필터
    if alarm_request.category_filter:
        category_conditions = []
        for category in alarm_request.category_filter:
            category_conditions.append("categories LIKE ?")
            params.append(f"%{category}%")
        if category_conditions:
            query += f" AND ({' OR '.join(category_conditions)})"
    
    # 특정 사용자 필터
    if alarm_request.user_filter:
        placeholders = ",".join(["?" for _ in alarm_request.user_filter])
        query += f" AND bot_user_key IN ({placeholders})"
        params.extend(alarm_request.user_filter)
    
    cursor.execute(query, params)
    users = cursor.fetchall()
    conn.close()
    
    if not users:
        raise HTTPException(status_code=404, detail="조건에 맞는 사용자가 없습니다.")
    
    # 필터링된 사용자들에게 알림 전송
    user_keys = [user[0] for user in users]
    batch_size = 100
    results = []
    
    for i in range(0, len(user_keys), batch_size):
        batch = user_keys[i:i + batch_size]
        
        # Event API 요청 데이터 구성
        event_data = EventAPIRequest(
            event=Event(
                name="morning_demo_alarm",
                data=EventData(text=alarm_request.message)
            ),
            user=[EventUser(type="appUserId", id=user_key) for user_key in batch],
            params={
                "filtered": "true",
                "location_filter": alarm_request.location_filter or "",
                "timestamp": str(int(time.time()))
            }
        )
        
        # 카카오 Event API 호출
        headers = {
            "Authorization": f"KakaoAK {KAKAO_REST_API_KEY}",
            "Content-Type": "application/json"
        }
        
        url = f"https://bot-api.kakao.com/v2/bots/{BOT_ID}/talk"
        
        try:
            async with httpx.AsyncClient() as client:
                response = await client.post(
                    url,
                    headers=headers,
                    json=event_data.model_dump()
                )
                
                if response.status_code == 200:
                    result = response.json()
                    results.append({
                        "batch": i // batch_size + 1,
                        "user_count": len(batch),
                        "task_id": result.get("taskId"),
                        "status": result.get("status")
                    })
                else:
                    logger.error(f"Batch {i // batch_size + 1} 전송 실패: {response.status_code}")
                    results.append({
                        "batch": i // batch_size + 1,
                        "user_count": len(batch),
                        "error": response.text
                    })
                    
        except Exception as e:
            logger.error(f"Batch {i // batch_size + 1} 전송 중 오류: {str(e)}")
            results.append({
                "batch": i // batch_size + 1,
                "user_count": len(batch),
                "error": str(e)
            })
    
    return {
        "filtered_users": len(user_keys),
        "total_batches": len(results),
        "filter_applied": {
            "location": alarm_request.location_filter,
            "categories": alarm_request.category_filter,
            "specific_users": alarm_request.user_filter
        },
        "results": results
    }

@app.post("/webhook/kakao-channel")
async def kakao_channel_webhook(request: Request):
    """
    카카오톡 채널 웹훅 - 사용자 채널 추가/차단 상태 동기화
    """
    # 헤더 검증
    auth_header = request.headers.get("authorization")
    if not auth_header or not auth_header.startswith("KakaoAK"):
        raise HTTPException(status_code=401, detail="Invalid authorization header")
    
    # 요청 본문 파싱
    body = await request.json()
    
    event = body.get("event")  # "added" or "blocked"
    user_id = body.get("id")
    id_type = body.get("id_type")  # "app_user_id" or "open_id"
    channel_public_id = body.get("channel_public_id")
    updated_at = body.get("updated_at")
    
    logger.info(f"웹훅 수신: event={event}, user_id={user_id}, id_type={id_type}")
    
    # id_type 검증 - 보안 강화
    if id_type != "app_user_id":
        logger.warning(f"Unsupported id_type '{id_type}' received from webhook for user {user_id}")
        return {"status": "ignored", "reason": "unsupported id_type"}
    
    # DB에서 사용자 상태 업데이트
    conn = sqlite3.connect(DATABASE_PATH)
    cursor = conn.cursor()
    
    if event == "added":
        # 채널 추가됨 - 사용자 활성화
        cursor.execute('''
            UPDATE users SET active = 1, last_message_at = ? 
            WHERE bot_user_key = ?
        ''', (datetime.now(), user_id))
        
        if cursor.rowcount == 0:
            # 새 사용자인 경우 생성
            cursor.execute('''
                INSERT INTO users (bot_user_key, first_message_at, last_message_at, active)
                VALUES (?, ?, ?, 1)
            ''', (user_id, datetime.now(), datetime.now()))
            logger.info(f"새 사용자 웹훅으로 등록: {user_id}")
        else:
            logger.info(f"사용자 활성화: {user_id}")
            
    elif event == "blocked":
        # 채널 차단됨 - 사용자 비활성화
        cursor.execute('''
            UPDATE users SET active = 0, last_message_at = ? 
            WHERE bot_user_key = ?
        ''', (datetime.now(), user_id))
        logger.info(f"사용자 비활성화: {user_id}")
    
    conn.commit()
    conn.close()
    
    # 성공 응답 (3초 내 2XX 응답 필요)
    return {"status": "ok", "processed_event": event, "user_id": user_id}

@app.post("/save_user_info")
async def save_user_info(request: Request, background_tasks: BackgroundTasks):
    """
    카카오톡 스킬 블록에서 사용자 경로 정보를 저장하는 엔드포인트
    """
    body = await request.json()
    
    # 카카오톡에서 온 요청인지 확인
    if 'userRequest' in body:
        user_id = body['userRequest']['user']['id']
    else:  # 로컬 테스트용
        user_id = body.get('userId', 'test-user')
    
    # 출발지와 도착지 정보 추출
    departure = body.get('action', {}).get('params', {}).get('departure', '')
    arrival = body.get('action', {}).get('params', {}).get('arrival', '')
    
    # 백그라운드에서 경로 정보 저장
    background_tasks.add_task(save_route_to_db, user_id, departure, arrival)
    
    # 즉시 응답 (사용자 대기 시간 단축)
    return {
        "version": "2.0",
        "template": {
            "outputs": [
                {
                    "simpleText": {
                        "text": (
                            f"📍 출발지: {departure}\n"
                            f"📍 도착지: {arrival}\n\n"
                            "✅ 출발지와 도착지가 정상적으로 등록되었습니다.\n"
                            "📢 매일 아침, 등록하신 경로에 예정된 집회 정보를 안내해드립니다.\n"
                            "🔄 경로를 변경하고 싶으실 땐, 언제든 [🚗 출퇴근 경로 등록하기] 버튼을 눌러주세요."
                        )
                    }
                }
            ]
        }
    }<|MERGE_RESOLUTION|>--- conflicted
+++ resolved
@@ -1,10 +1,6 @@
 # main.py
 
-<<<<<<< HEAD
-from fastapi import FastAPI, Request, HTTPException, BackgroundTasks
-=======
-from fastapi import FastAPI, Request, HTTPException, Depends
->>>>>>> 185061bb
+from fastapi import FastAPI, Request, HTTPException, BackgroundTasks, Depends
 from pydantic import BaseModel, Field
 import logging
 import httpx
